--- conflicted
+++ resolved
@@ -42,19 +42,15 @@
 	Fingerprints       []string `json:"jwk_fingerprints,omitempty"`
 }
 
-<<<<<<< HEAD
-func GetSignatureConfig(cfg *config.EndpointConfig) (*SignatureConfig, error) {
-=======
 var (
-	errNoValidatorCfg = errors.New("JOSE: no validator config")
-	errNoSignerCfg    = errors.New("JOSE: no signer config")
+	ErrNoValidatorCfg = errors.New("JOSE: no validator config")
+	ErrNoSignerCfg    = errors.New("JOSE: no signer config")
 )
 
-func getSignatureConfig(cfg *config.EndpointConfig) (*signatureConfig, error) {
->>>>>>> 89701045
+func GetSignatureConfig(cfg *config.EndpointConfig) (*SignatureConfig, error) {
 	tmp, ok := cfg.ExtraConfig[ValidatorNamespace]
 	if !ok {
-		return nil, errNoValidatorCfg
+		return nil, ErrNoValidatorCfg
 	}
 	data, _ := json.Marshal(tmp)
 	res := new(SignatureConfig)
@@ -74,7 +70,7 @@
 func getSignerConfig(cfg *config.EndpointConfig) (*SignerConfig, error) {
 	tmp, ok := cfg.ExtraConfig[SignerNamespace]
 	if !ok {
-		return nil, errNoSignerCfg
+		return nil, ErrNoSignerCfg
 	}
 	data, _ := json.Marshal(tmp)
 	res := new(SignerConfig)
